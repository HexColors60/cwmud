# -*- coding: utf-8 -*-
"""Server initialization and loop logic."""
# Part of Clockwork MUD Server (https://github.com/whutch/cwmud)
# :copyright: (c) 2008 - 2016 Will Hutcheson
# :license: MIT (https://github.com/whutch/cwmud/blob/master/LICENSE.txt)

from importlib import import_module
from gc import collect
from time import sleep

from .. import BASE_PACKAGE, settings
<<<<<<< HEAD
from .accounts import AccountMenu, authenticate_account, create_account
from .attributes import Unset
from .channels import Channel, CHANNELS
from .clients import ClientManager
from .const import *
=======
from ..libs.miniboa import TelnetClient
from . import const
from .accounts import AccountMenu, authenticate_account, create_account
from .attributes import Unset
from .channels import Channel, CHANNELS
>>>>>>> 6d0e7519
from .entities import ENTITIES
from .events import EVENTS
from .logs import get_logger
from .menus import Menu, MENUS
from .messages import BROKER, get_pubsub
from .pickle import PickleStore
from .sessions import SESSIONS
from .storage import STORES
from .timing import TIMERS
from .utils.exceptions import ServerReboot, ServerReload, ServerShutdown
from .utils.funcs import joins


log = get_logger("server")


TEL_CLIENTS = ClientManager("telnet")
WS_CLIENTS = ClientManager("ws")


class Server:

    """A game server.  The beating heart of the MUD."""

    def __init__(self):
        self._pid = None
        self._messages = get_pubsub()
        self._store = PickleStore("server")
        self._reloading = False

    def __repr__(self):
        return "Server<pid:{}>".format(self._pid)

    def _handle_msg(self, msg):
        if msg["channel"] == "server-reboot":
            target_pid = int(msg["data"])
            if target_pid == self._pid:
                raise ServerReboot
        elif msg["channel"] == "server-reload":
            target_pid, source_pid = map(int, msg["data"].split(","))
            if target_pid == self._pid:
                # We received a reload command from a new process.
                raise ServerReload(new_pid=source_pid)
        elif msg["channel"] == "server-shutdown":
            target_pid = int(msg["data"])
            if target_pid == self._pid:
                raise ServerShutdown

    def boot(self, reload_from=None):

        """Initialize and boot up the MUD server.

        Doesn't start looping until loop is called.

        :param int reload_from: The PID of an existing server process that this
                                server should request a state from
        :returns None:

        """
        with EVENTS.fire("server_init", no_pre=True):
            log.debug("Initializing server process %s.", self._pid)

        log.debug("Loading optional modules.")
        for module in settings.INCLUDE_MODULES:
            import_module(module, BASE_PACKAGE)

        with EVENTS.fire("server_boot"):
            log.info("Booting server.")
            # Subscribe to Redis channels.
            self._messages.psubscribe("server-*")
            STORES.initialize()

        log.info("Server boot complete.")

        if reload_from:
            self._reloading = True
            BROKER.publish("server-reload",
                           "{},{}".format(reload_from, self._pid))
            # Wait until the other process is done saving a game state.
            while True:
                if self._store.has("state"):
                    break
                sleep(0.1)

        if self._store.has("state"):
            self.load_state()
            self._store.delete("state")
            self._store.commit()

        if reload_from:
            log.debug("Reload complete for process %s.", self._pid)
            BROKER.publish("server-reload-complete", self._pid)
            self._reloading = False

        BROKER.publish("server-boot-complete", self._pid)

    def loop(self):
        """Start the main server loop and loop until stopped."""
        try:
            while True:
                # First check for messages.
                msg = self._messages.get_message()
                while msg:
                    self._handle_msg(msg)
                    msg = self._messages.get_message()
                # Then do the main game logic.
                with EVENTS.fire("server_loop"):
                    TIMERS.pulse()  # Pulse each timer once.
                    for clients in (TEL_CLIENTS, WS_CLIENTS):
                        clients.check_connections()
                    SESSIONS.poll()  # Process queued IO.
                    for clients in (TEL_CLIENTS, WS_CLIENTS):
                        clients.poll()  # Check for new IO.
                    SESSIONS.prune()  # Clean up closed/dead sessions.
                # Any thing you want polled or updated should be done before
                # this point so that it is considered in the pulse delay.
                TIMERS.sleep_excess()  # Wait until the next pulse is ready.
        except KeyboardInterrupt:
            log.info("Received keyboard interrupt, stopping.")
        except ServerShutdown:
            log.info("Received server shutdown.")
        except ServerReboot:
            log.info("Received server reboot.")
        except ServerReload as exc:
            log.info("Reloading server.")
            self._messages.subscribe("server-reload-complete")
            self._reloading = True
            # Do one last session and client poll to clear the output queues.
            EVENTS.fire("server_reload", no_post=True).now()
            SESSIONS.poll(output_only=True)
            for clients in (TEL_CLIENTS, WS_CLIENTS):
                clients.poll()
            SESSIONS.prune()
            # Save the state data for the new process to resume from.
            self.save_state()
            # Wait for the new process to pick up the state.
            while True:
                msg = self._messages.get_message()
                if (msg and msg["type"] == "message" and
                        msg["channel"] == "server-reload-complete"):
                    pid = int(msg["data"])
                    if pid == exc.new_pid:
                        break
                sleep(0.1)
        finally:
            if not self._reloading:
                with EVENTS.fire("server_shutdown", no_post=True):
                    ENTITIES.save()
                    STORES.commit()
                    log.info("Server shutdown complete.")
                    BROKER.publish("server-shutdown-complete", self._pid)

    def shutdown(self):
        """Shutdown the server."""
        raise ServerShutdown

    def reboot(self):
        """Reboot the server."""
        raise ServerReboot

    def reload(self):
        """Request a reload from the nanny process."""
        BROKER.publish("server-reload-request", self._pid)

    def save_state(self):
        """Dump a serialized server state to file.

        This function just dumps a state dict into a pickle file, all the
        actual data processing and sanitizing should be done by individual
        modules post-hooking the server_save_state event; each module should
        add any data they want saved to the shared state dict before it is
        serialized.

        :returns None:

        """
        if self._store.has("state"):
            raise KeyError("a server state file already exists")
        log.info("Starting game state save.")
        ENTITIES.save()
        STORES.commit()
        state = {}
        with EVENTS.fire("server_save_state", state):
            self._store.put("state", state)
            self._store.commit()
        log.info("Game state save successful.")

    def load_state(self):
        """Load a serialized server state from file.

        This function just reads a pickle file into a state dict, all the
        actual data processing and sanitizing should be done by individual
        modules post-hooking the server_load_state event; each module should
        pull any data they want loaded from the shared state dict after it is
        deserialized.

        :returns None:

        """
        if not self._store.has("state"):
            raise KeyError("no server state file exists")
        log.info("Starting game state load.")
        state = self._store.get("state")
        EVENTS.fire("server_load_state", state).now()
        log.info("Game state load successful.")


SERVER = Server()


@EVENTS.hook("client_connected")
def _hook_client_connected(client):
    session = SESSIONS.create(client)
    with EVENTS.fire("session_started", session):
        session.send(SESSIONS.connect_greeting)


@EVENTS.hook("session_started")
def _hook_session_started(session):
    session.menu = ConnectMenu


@MENUS.register
class ConnectMenu(Menu):

    """A menu for new connections."""

    title = None
    ordering = Menu.ORDER_BY_ADDED


@ConnectMenu.add_entry("L", "Login")
def _connect_menu_login(session):

    def _success(_session, account):
        if account.options.reader or account.options.reader is Unset:
            _session.send(SESSIONS.login_greeting_reader)
        else:
            _session.send(SESSIONS.login_greeting_ascii)
        _session.account = account
        account.login(session)
        _session.menu = AccountMenu

    def _fail(_session, account):
        if isinstance(account, str):
            account = joins("unknown account:", account)
        _session.close("^RBad account name or password.^~",
                       log_msg=joins(session, " failed to log into ", account,
                                     ".", sep=""))

    authenticate_account(session, _success, _fail)


@ConnectMenu.add_entry("C", "Create account")
def _connect_menu_create_account(session):
    def _callback(_session, account):
        _session.send("\n^WWelcome ", account.name, "!^~", sep="")
        _session.account = account
        _session.menu = AccountMenu
    create_account(session, _callback)


@ConnectMenu.add_entry("Q", "Quit")
def _connect_menu_quit(session):
    session.close("Okay, goodbye!",
                  log_msg=joins(session, "has quit."))


@ConnectMenu.add_entry("?", "Help")
def _connect_menu_help(session):
    session.send("No help yet, sorry.")


if settings.FORCE_GC_COLLECT:
    TIMERS.create("1m", "gc_collect", repeat=-1, callback=collect)


@TIMERS.create("3m", "save_and_commit", repeat=-1)
def _save_and_commit():
    ENTITIES.save()
    STORES.commit()


def _get_announce_sessions():
    return (session for session in SESSIONS.all()
            if session.active and session.shell and
            session.shell.state >= const.STATE_PLAYING)


ANNOUNCE = Channel("^Y[ANNOUNCE]^W {msg}^~",
                   members=_get_announce_sessions)
CHANNELS.register("announce", ANNOUNCE)<|MERGE_RESOLUTION|>--- conflicted
+++ resolved
@@ -9,19 +9,11 @@
 from time import sleep
 
 from .. import BASE_PACKAGE, settings
-<<<<<<< HEAD
+from . import const
 from .accounts import AccountMenu, authenticate_account, create_account
 from .attributes import Unset
 from .channels import Channel, CHANNELS
 from .clients import ClientManager
-from .const import *
-=======
-from ..libs.miniboa import TelnetClient
-from . import const
-from .accounts import AccountMenu, authenticate_account, create_account
-from .attributes import Unset
-from .channels import Channel, CHANNELS
->>>>>>> 6d0e7519
 from .entities import ENTITIES
 from .events import EVENTS
 from .logs import get_logger
